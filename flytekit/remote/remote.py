--- conflicted
+++ resolved
@@ -874,14 +874,8 @@
             )
 
         self._resolve_identifier(ResourceType.WORKFLOW, entity.name, version, serialization_settings)
-<<<<<<< HEAD
-
-        ident = asyncio.run(
-            self._serialize_and_register(entity, serialization_settings, version, options, default_launch_plan)
-=======
         ident = run_sync(
             self._serialize_and_register, entity, serialization_settings, version, options, default_launch_plan
->>>>>>> e07fd3b2
         )
 
         fwf = self.fetch_workflow(ident.project, ident.domain, ident.name, ident.version)
