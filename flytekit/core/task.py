from __future__ import annotations

import datetime
from functools import update_wrapper
from typing import Any, Callable, Dict, Iterable, List, Optional, Tuple, Type, TypeVar, Union, overload

from flytekit.core import launch_plan as _annotated_launchplan
from flytekit.core import workflow as _annotated_workflow
from flytekit.core.base_task import TaskMetadata, TaskResolverMixin
from flytekit.core.interface import transform_function_to_interface
from flytekit.core.pod_template import PodTemplate
from flytekit.core.python_function_task import PythonFunctionTask
from flytekit.core.reference_entity import ReferenceEntity, TaskReference
from flytekit.core.resources import Resources
from flytekit.extras.accelerators import BaseAccelerator
from flytekit.image_spec.image_spec import ImageSpec
from flytekit.models.documentation import Documentation
from flytekit.models.security import Secret


class TaskPlugins(object):
    """
    This is the TaskPlugins factory for task types that are derivative of PythonFunctionTask.
    Every task that the user wishes to use should be available in this factory.
    Usage

    .. code-block:: python

        TaskPlugins.register_pythontask_plugin(config_object_type, plugin_object_type)
        # config_object_type is any class that will be passed to the plugin_object as task_config
        # Plugin_object_type is a derivative of ``PythonFunctionTask``

    Examples of available task plugins include different query-based plugins such as
    :py:class:`flytekitplugins.athena.task.AthenaTask` and :py:class:`flytekitplugins.hive.task.HiveTask`, kubeflow
    operators like :py:class:`plugins.kfpytorch.flytekitplugins.kfpytorch.task.PyTorchFunctionTask` and
    :py:class:`plugins.kftensorflow.flytekitplugins.kftensorflow.task.TensorflowFunctionTask`, and generic plugins like
    :py:class:`flytekitplugins.pod.task.PodFunctionTask` which doesn't integrate with third party tools or services.

    The `task_config` is different for every task plugin type. This is filled out by users when they define a task to
    specify plugin-specific behavior and features.  For example, with a query type task plugin, the config might store
    information related to which database to query.

    The `plugin_object_type` can be used to customize execution behavior and task serialization properties in tandem
    with the `task_config`.
    """

    _PYTHONFUNCTION_TASK_PLUGINS: Dict[type, Type[PythonFunctionTask]] = {}

    @classmethod
    def register_pythontask_plugin(cls, plugin_config_type: type, plugin: Type[PythonFunctionTask]):
        """
        Use this method to register a new plugin into Flytekit. Usage ::

        .. code-block:: python

            TaskPlugins.register_pythontask_plugin(config_object_type, plugin_object_type)
            # config_object_type is any class that will be passed to the plugin_object as task_config
            # Plugin_object_type is a derivative of ``PythonFunctionTask``
        """
        if plugin_config_type in cls._PYTHONFUNCTION_TASK_PLUGINS:
            found = cls._PYTHONFUNCTION_TASK_PLUGINS[plugin_config_type]
            if found == plugin:
                return
            raise TypeError(
                f"Requesting to register plugin {plugin} - collides with existing plugin {found}"
                f" for type {plugin_config_type}"
            )

        cls._PYTHONFUNCTION_TASK_PLUGINS[plugin_config_type] = plugin

    @classmethod
    def find_pythontask_plugin(cls, plugin_config_type: type) -> Type[PythonFunctionTask]:
        """
        Returns a PluginObjectType if found or returns the base PythonFunctionTask
        """
        if plugin_config_type in cls._PYTHONFUNCTION_TASK_PLUGINS:
            return cls._PYTHONFUNCTION_TASK_PLUGINS[plugin_config_type]
        # Defaults to returning Base PythonFunctionTask
        return PythonFunctionTask


T = TypeVar("T")
FuncOut = TypeVar("FuncOut")


@overload
def task(
    _task_function: None = ...,
    task_config: Optional[T] = ...,
    cache: bool = ...,
    cache_serialize: bool = ...,
    cache_version: str = ...,
    cache_ignore_input_vars: Tuple[str, ...] = ...,
    retries: int = ...,
    interruptible: Optional[bool] = ...,
    deprecated: str = ...,
    timeout: Union[datetime.timedelta, int] = ...,
    container_image: Optional[Union[str, ImageSpec]] = ...,
    environment: Optional[Dict[str, str]] = ...,
    requests: Optional[Resources] = ...,
    limits: Optional[Resources] = ...,
    secret_requests: Optional[List[Secret]] = ...,
    execution_mode: PythonFunctionTask.ExecutionBehavior = ...,
    node_dependency_hints: Optional[
        Iterable[
            Union[
                PythonFunctionTask,
                _annotated_launchplan.LaunchPlan,
                _annotated_workflow.WorkflowBase,
            ]
        ]
    ] = ...,
    task_resolver: Optional[TaskResolverMixin] = ...,
    docs: Optional[Documentation] = ...,
    disable_deck: Optional[bool] = ...,
    enable_deck: Optional[bool] = ...,
    pod_template: Optional["PodTemplate"] = ...,
    pod_template_name: Optional[str] = ...,
    accelerator: Optional[BaseAccelerator] = ...,
<<<<<<< HEAD
    unsafe: bool = ...,
) -> Callable[[Callable[..., FuncOut]], PythonFunctionTask[T]]:
    ...
=======
) -> Callable[[Callable[..., FuncOut]], PythonFunctionTask[T]]: ...
>>>>>>> 876877ab


@overload
def task(
    _task_function: Callable[..., FuncOut],
    task_config: Optional[T] = ...,
    cache: bool = ...,
    cache_serialize: bool = ...,
    cache_version: str = ...,
    cache_ignore_input_vars: Tuple[str, ...] = ...,
    retries: int = ...,
    interruptible: Optional[bool] = ...,
    deprecated: str = ...,
    timeout: Union[datetime.timedelta, int] = ...,
    container_image: Optional[Union[str, ImageSpec]] = ...,
    environment: Optional[Dict[str, str]] = ...,
    requests: Optional[Resources] = ...,
    limits: Optional[Resources] = ...,
    secret_requests: Optional[List[Secret]] = ...,
    execution_mode: PythonFunctionTask.ExecutionBehavior = ...,
    node_dependency_hints: Optional[
        Iterable[
            Union[
                PythonFunctionTask,
                _annotated_launchplan.LaunchPlan,
                _annotated_workflow.WorkflowBase,
            ]
        ]
    ] = ...,
    task_resolver: Optional[TaskResolverMixin] = ...,
    docs: Optional[Documentation] = ...,
    disable_deck: Optional[bool] = ...,
    enable_deck: Optional[bool] = ...,
    pod_template: Optional["PodTemplate"] = ...,
    pod_template_name: Optional[str] = ...,
    accelerator: Optional[BaseAccelerator] = ...,
<<<<<<< HEAD
    unsafe: bool = ...,
) -> Union[PythonFunctionTask[T], Callable[..., FuncOut]]:
    ...
=======
) -> Union[PythonFunctionTask[T], Callable[..., FuncOut]]: ...
>>>>>>> 876877ab


def task(
    _task_function: Optional[Callable[..., FuncOut]] = None,
    task_config: Optional[T] = None,
    cache: bool = False,
    cache_serialize: bool = False,
    cache_version: str = "",
    cache_ignore_input_vars: Tuple[str, ...] = (),
    retries: int = 0,
    interruptible: Optional[bool] = None,
    deprecated: str = "",
    timeout: Union[datetime.timedelta, int] = 0,
    container_image: Optional[Union[str, ImageSpec]] = None,
    environment: Optional[Dict[str, str]] = None,
    requests: Optional[Resources] = None,
    limits: Optional[Resources] = None,
    secret_requests: Optional[List[Secret]] = None,
    execution_mode: PythonFunctionTask.ExecutionBehavior = PythonFunctionTask.ExecutionBehavior.DEFAULT,
    node_dependency_hints: Optional[
        Iterable[
            Union[
                PythonFunctionTask,
                _annotated_launchplan.LaunchPlan,
                _annotated_workflow.WorkflowBase,
            ]
        ]
    ] = None,
    task_resolver: Optional[TaskResolverMixin] = None,
    docs: Optional[Documentation] = None,
    disable_deck: Optional[bool] = None,
    enable_deck: Optional[bool] = None,
    pod_template: Optional["PodTemplate"] = None,
    pod_template_name: Optional[str] = None,
    accelerator: Optional[BaseAccelerator] = None,
    unsafe: bool = False,
) -> Union[
    Callable[[Callable[..., FuncOut]], PythonFunctionTask[T]],
    PythonFunctionTask[T],
    Callable[..., FuncOut],
]:
    """
    This is the core decorator to use for any task type in flytekit.

    Tasks are the building blocks of Flyte. They represent users code. Tasks have the following properties

    * Versioned (usually tied to the git revision SHA1)
    * Strong interfaces (specified inputs and outputs)
    * Declarative
    * Independently executable
    * Unit testable

    For a simple python task,

    .. code-block:: python

        @task
        def my_task(x: int, y: typing.Dict[str, str]) -> str:
            ...

    For specific task types

    .. code-block:: python

        @task(task_config=Spark(), retries=3)
        def my_task(x: int, y: typing.Dict[str, str]) -> str:
            ...

    Please see some cookbook :std:ref:`task examples <cookbook:tasks>` for additional information.

    :param _task_function: This argument is implicitly passed and represents the decorated function
    :param task_config: This argument provides configuration for a specific task types.
                        Please refer to the plugins documentation for the right object to use.
    :param cache: Boolean that indicates if caching should be enabled
    :param cache_serialize: Boolean that indicates if identical (ie. same inputs) instances of this task should be
          executed in serial when caching is enabled. This means that given multiple concurrent executions over
          identical inputs, only a single instance executes and the rest wait to reuse the cached results. This
          parameter does nothing without also setting the cache parameter.
    :param cache_version: Cache version to use. Changes to the task signature will automatically trigger a cache miss,
           but you can always manually update this field as well to force a cache miss. You should also manually bump
           this version if the function body/business logic has changed, but the signature hasn't.
    :param cache_ignore_input_vars: Input variables that should not be included when calculating hash for cache.
    :param retries: Number of times to retry this task during a workflow execution.
    :param interruptible: [Optional] Boolean that indicates that this task can be interrupted and/or scheduled on nodes
                          with lower QoS guarantees. This will directly reduce the `$`/`execution cost` associated,
                          at the cost of performance penalties due to potential interruptions. Requires additional
                          Flyte platform level configuration. If no value is provided, the task will inherit this
                          attribute from its workflow, as follows:
                          No values set for interruptible at the task or workflow level - task is not interruptible
                          Task has interruptible=True, but workflow has no value set - task is interruptible
                          Workflow has interruptible=True, but task has no value set - task is interruptible
                          Workflow has interruptible=False, but task has interruptible=True - task is interruptible
                          Workflow has interruptible=True, but task has interruptible=False - task is not interruptible
    :param deprecated: A string that can be used to provide a warning message for deprecated task. Absence / empty str
                       indicates that the task is active and not deprecated
    :param timeout: the max amount of time for which one execution of this task should be executed for. The execution
                    will be terminated if the runtime exceeds the given timeout (approximately).
    :param container_image: By default the configured FLYTE_INTERNAL_IMAGE is used for every task. This directive can be
                used to provide an alternate image for a specific task. This is useful for the cases in which images
                bloat because of various dependencies and a dependency is only required for this or a set of tasks,
                and they vary from the default.

                .. code-block:: python

                    # Use default image name `fqn` and alter the tag to `tag-{{default.tag}}` tag of the default image
                    # with a prefix. In this case, it is assumed that the image like
                    # flytecookbook:tag-gitsha is published alongwith the default of flytecookbook:gitsha
                    @task(container_image='{{.images.default.fqn}}:tag-{{images.default.tag}}')
                    def foo():
                        ...

                    # Refer to configurations to configure fqns for other images besides default. In this case it will
                    # lookup for an image named xyz
                    @task(container_image='{{.images.xyz.fqn}}:{{images.default.tag}}')
                    def foo2():
                        ...
    :param environment: Environment variables that should be added for this tasks execution
    :param requests: Specify compute resource requests for your task. For Pod-plugin tasks, these values will apply only
      to the primary container.
    :param limits: Compute limits. Specify compute resource limits for your task. For Pod-plugin tasks, these values
      will apply only to the primary container. For more information, please see :py:class:`flytekit.Resources`.
    :param secret_requests: Keys that can identify the secrets supplied at runtime. Ideally the secret keys should also be
                     semi-descriptive. The key values will be available from runtime, if the backend is configured
                     to provide secrets and if secrets are available in the configured secrets store.
                     Possible options for secret stores are - Vault, Confidant, Kube secrets, AWS KMS etc
                     Refer to :py:class:`Secret` to understand how to specify the request for a secret. It
                     may change based on the backend provider.
    :param execution_mode: This is mainly for internal use. Please ignore. It is filled in automatically.
    :param node_dependency_hints: A list of tasks, launchplans, or workflows that this task depends on. This is only
        for dynamic tasks/workflows, where flyte cannot automatically determine the dependencies prior to runtime.
        Even on dynamic tasks this is optional, but in some scenarios it will make registering the workflow easier,
        because it allows registration to be done the same as for static tasks/workflows.

        For example this is useful to run launchplans dynamically, because launchplans must be registered on flyteadmin
        before they can be run. Tasks and workflows do not have this requirement.

        .. code-block:: python

            @workflow
            def workflow0():
                ...

            launchplan0 = LaunchPlan.get_or_create(workflow0)

            # Specify node_dependency_hints so that launchplan0 will be registered on flyteadmin, despite this being a
            # dynamic task.
            @dynamic(node_dependency_hints=[launchplan0])
            def launch_dynamically():
                # To run a sub-launchplan it must have previously been registered on flyteadmin.
                return [launchplan0]*10
    :param task_resolver: Provide a custom task resolver.
    :param disable_deck: (deprecated) If true, this task will not output deck html file
    :param enable_deck: If true, this task will output deck html file
    :param docs: Documentation about this task
    :param pod_template: Custom PodTemplate for this task.
    :param pod_template_name: The name of the existing PodTemplate resource which will be used in this task.
    :param accelerator: The accelerator to use for this task.
    :param unsafe: Boolean that indicates if the task allows unspecified data types.
    """

    def wrapper(fn: Callable[..., Any]) -> PythonFunctionTask[T]:
        _metadata = TaskMetadata(
            cache=cache,
            cache_serialize=cache_serialize,
            cache_version=cache_version,
            cache_ignore_input_vars=cache_ignore_input_vars,
            retries=retries,
            interruptible=interruptible,
            deprecated=deprecated,
            timeout=timeout,
        )

        task_instance = TaskPlugins.find_pythontask_plugin(type(task_config))(
            task_config,
            fn,
            metadata=_metadata,
            container_image=container_image,
            environment=environment,
            requests=requests,
            limits=limits,
            secret_requests=secret_requests,
            execution_mode=execution_mode,
            node_dependency_hints=node_dependency_hints,
            task_resolver=task_resolver,
            disable_deck=disable_deck,
            enable_deck=enable_deck,
            docs=docs,
            pod_template=pod_template,
            pod_template_name=pod_template_name,
            accelerator=accelerator,
            unsafe=unsafe,
        )
        update_wrapper(task_instance, fn)
        return task_instance

    if _task_function:
        return wrapper(_task_function)
    else:
        return wrapper


class ReferenceTask(ReferenceEntity, PythonFunctionTask):  # type: ignore
    """
    This is a reference task, the body of the function passed in through the constructor will never be used, only the
    signature of the function will be. The signature should also match the signature of the task you're referencing,
    as stored by Flyte Admin, if not, workflows using this will break upon compilation.
    """

    def __init__(
        self,
        project: str,
        domain: str,
        name: str,
        version: str,
        inputs: Dict[str, type],
        outputs: Dict[str, Type],
    ):
        super().__init__(TaskReference(project, domain, name, version), inputs, outputs)

        # Reference tasks shouldn't call the parent constructor, but the parent constructor is what sets the resolver
        self._task_resolver = None  # type: ignore


def reference_task(
    project: str,
    domain: str,
    name: str,
    version: str,
) -> Callable[[Callable[..., Any]], ReferenceTask]:
    """
    A reference task is a pointer to a task that already exists on your Flyte installation. This
    object will not initiate a network call to Admin, which is why the user is asked to provide the expected interface.
    If at registration time the interface provided causes an issue with compilation, an error will be returned.

    Example:

    .. literalinclude:: ../../../tests/flytekit/unit/core/test_references.py
       :pyobject: ref_t1

    """

    def wrapper(fn) -> ReferenceTask:
        interface = transform_function_to_interface(fn)
        return ReferenceTask(project, domain, name, version, interface.inputs, interface.outputs)

    return wrapper<|MERGE_RESOLUTION|>--- conflicted
+++ resolved
@@ -117,13 +117,8 @@
     pod_template: Optional["PodTemplate"] = ...,
     pod_template_name: Optional[str] = ...,
     accelerator: Optional[BaseAccelerator] = ...,
-<<<<<<< HEAD
     unsafe: bool = ...,
-) -> Callable[[Callable[..., FuncOut]], PythonFunctionTask[T]]:
-    ...
-=======
 ) -> Callable[[Callable[..., FuncOut]], PythonFunctionTask[T]]: ...
->>>>>>> 876877ab
 
 
 @overload
@@ -160,13 +155,8 @@
     pod_template: Optional["PodTemplate"] = ...,
     pod_template_name: Optional[str] = ...,
     accelerator: Optional[BaseAccelerator] = ...,
-<<<<<<< HEAD
     unsafe: bool = ...,
-) -> Union[PythonFunctionTask[T], Callable[..., FuncOut]]:
-    ...
-=======
 ) -> Union[PythonFunctionTask[T], Callable[..., FuncOut]]: ...
->>>>>>> 876877ab
 
 
 def task(
