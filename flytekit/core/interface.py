from __future__ import annotations

import collections
import copy
import inspect
import sys
import typing
from collections import OrderedDict
from typing import (
    Any,
    Dict,
    Generator,
    List,
    Optional,
    Tuple,
    Type,
    TypeVar,
    Union,
    cast,
)

from flyteidl.core import artifact_id_pb2 as art_id
from typing_extensions import get_args, get_type_hints

from flytekit.core import context_manager
from flytekit.core.artifact import Artifact, ArtifactIDSpecification, ArtifactQuery
from flytekit.core.context_manager import FlyteContextManager
from flytekit.core.docstring import Docstring
from flytekit.core.sentinel import DYNAMIC_INPUT_BINDING
from flytekit.core.type_engine import TypeEngine, UnionTransformer
from flytekit.core.utils import has_return_statement
from flytekit.exceptions.user import (
    FlyteMissingReturnValueException,
    FlyteMissingTypeException,
    FlyteValidationException,
)
from flytekit.loggers import developer_logger, logger
from flytekit.models import interface as _interface_models
from flytekit.models.literals import Literal, Scalar, Void

T = typing.TypeVar("T")


def repr_kv(k: str, v: Union[Type, Tuple[Type, Any]]) -> str:
    if isinstance(v, tuple):
        if v[1] is not None:
            return f"{k}: {v[0]}={v[1]}"
        return f"{k}: {v[0]}"
    return f"{k}: {v}"


def repr_type_signature(io: Union[Dict[str, Tuple[Type, Any]], Dict[str, Type]]) -> str:
    """
    Converts an inputs and outputs to a type signature
    """
    s = "("
    i = 0
    for k, v in io.items():
        if i > 0:
            s += ", "
        s += repr_kv(k, v)
        i = i + 1
    return s + ")"


class Interface(object):
    """
    A Python native interface object, like inspect.signature but simpler.
    """

    def __init__(
        self,
        inputs: Union[Optional[Dict[str, Type]], Optional[Dict[str, Tuple[Type, Any]]]] = None,
        outputs: Union[Optional[Dict[str, Type]], Optional[Dict[str, Optional[Type]]]] = None,
        output_tuple_name: Optional[str] = None,
        docstring: Optional[Docstring] = None,
    ):
        """
        :param outputs: Output variables and their types as a dictionary
        :param inputs: Map of input name to either a tuple where the first element is the python type, and the second
            value is the default, or just a single value which is the python type. The latter case is used by tasks
            for which perhaps a default value does not make sense. For consistency, we turn it into a tuple.
        :param output_tuple_name: This is used to store the name of a typing.NamedTuple when the task or workflow
            returns one. This is also used as a proxy for better or for worse for the presence of a tuple return type,
            primarily used when handling one-element NamedTuples.
        :param docstring: Docstring of the annotated @task or @workflow from which the interface derives from.
        """
        self._inputs: Union[Dict[str, Tuple[Type, Any]], Dict[str, Type]] = {}  # type: ignore
        if inputs:
            for k, v in inputs.items():
                if not k.isidentifier():
                    raise ValueError(f"Input name must be a valid Python identifier: {k!r}")
                if type(v) is tuple and len(cast(Tuple, v)) > 1:
                    self._inputs[k] = v  # type: ignore
                else:
                    self._inputs[k] = (v, None)  # type: ignore
        self._outputs = outputs if outputs else {}  # type: ignore
        self._output_tuple_name = output_tuple_name

        if outputs:
            variables = [k for k in outputs.keys()]

            # TODO: This class is a duplicate of the one in create_task_outputs. Over time, we should move to this one.
            class Output(  # type: ignore
                collections.namedtuple(output_tuple_name or "DefaultNamedTupleOutput", variables)  # type: ignore
            ):  # type: ignore
                """
                This class can be used in two different places. For multivariate-return entities this class is used
                to rewrap the outputs so that our with_overrides function can work.
                For manual node creation, it's used during local execution as something that can be dereferenced.
                See the create_node function for more information.
                """

                def with_overrides(self, *args, **kwargs):
                    val = self.__getattribute__(self._fields[0])
                    val.with_overrides(*args, **kwargs)
                    return self

                @property
                def ref(self):
                    for var_name in variables:
                        if self.__getattribute__(var_name).ref:
                            return self.__getattribute__(var_name).ref
                    return None

                def runs_before(self, *args, **kwargs):
                    """
                    This is a placeholder and should do nothing. It is only here to enable local execution of workflows
                    where runs_before is manually called.
                    """

                def __rshift__(self, *args, **kwargs): ...  # See runs_before

            self._output_tuple_class = Output
        self._docstring = docstring

    @property
    def output_tuple(self) -> Type[collections.namedtuple]:  # type: ignore
        return self._output_tuple_class

    @property
    def output_tuple_name(self) -> Optional[str]:
        return self._output_tuple_name

    @property
    def inputs(self) -> Dict[str, type]:
        r = {}
        for k, v in self._inputs.items():
            r[k] = v[0]
        return r

    @property
    def output_names(self) -> Optional[List[str]]:
        if self.outputs:
            return [k for k in self.outputs.keys()]
        return None

    @property
    def inputs_with_defaults(self) -> Dict[str, Tuple[Type, Any]]:
        return cast(Dict[str, Tuple[Type, Any]], self._inputs)

    @property
    def default_inputs_as_kwargs(self) -> Dict[str, Any]:
        return {k: v[1] for k, v in self._inputs.items() if v[1] is not None}

    @property
    def outputs(self) -> typing.Dict[str, type]:
        return self._outputs  # type: ignore

    @property
    def docstring(self) -> Optional[Docstring]:
        return self._docstring

    def remove_inputs(self, vars: Optional[List[str]]) -> Interface:
        """
        This method is useful in removing some variables from the Flyte backend inputs specification, as these are
        implicit local only inputs or will be supplied by the library at runtime. For example, spark-session etc
        It creates a new instance of interface with the requested variables removed
        """
        if vars is None:
            return self
        new_inputs = copy.copy(self._inputs)
        for v in vars:
            if v in new_inputs:
                del new_inputs[v]
        return Interface(new_inputs, self._outputs, docstring=self.docstring)

    def with_inputs(self, extra_inputs: Dict[str, Type]) -> Interface:
        """
        Use this to add additional inputs to the interface. This is useful for adding additional implicit inputs that
        are added without the user requesting for them
        """
        if not extra_inputs:
            return self
        new_inputs = copy.copy(self._inputs)
        for k, v in extra_inputs.items():
            if k in new_inputs:
                raise ValueError(f"Input {k} cannot be added as it already exists in the interface")
            cast(Dict[str, Type], new_inputs)[k] = v
        return Interface(new_inputs, self._outputs, docstring=self.docstring)

    def with_outputs(self, extra_outputs: Dict[str, Type]) -> Interface:
        """
        This method allows addition of extra outputs are expected from a task specification
        """
        if not extra_outputs:
            return self
        new_outputs = copy.copy(self._outputs)
        for k, v in extra_outputs.items():
            if k in new_outputs:
                raise ValueError(f"Output {k} cannot be added as it already exists in the interface")
            new_outputs[k] = v
        return Interface(self._inputs, new_outputs)

    def __str__(self):
        return f"{repr_type_signature(self._inputs)} -> {repr_type_signature(self._outputs)}"

    def __repr__(self):
        return str(self)


def transform_inputs_to_parameters(
    ctx: context_manager.FlyteContext, interface: Interface
) -> _interface_models.ParameterMap:
    """
    Transforms the given interface (with inputs) to a Parameter Map with defaults set
    :param ctx: context
    :param interface: the interface object
    """
    if interface is None or interface.inputs_with_defaults is None:
        return _interface_models.ParameterMap({})
    if interface.docstring is None:
        inputs_vars = transform_variable_map(interface.inputs)
    else:
        inputs_vars = transform_variable_map(interface.inputs, interface.docstring.input_descriptions)
    params = {}
    inputs_with_def = interface.inputs_with_defaults
    for k, v in inputs_vars.items():
        val, _default = inputs_with_def[k]
        if _default is None and UnionTransformer.is_optional_type(val):
            literal = Literal(scalar=Scalar(none_type=Void()))
            params[k] = _interface_models.Parameter(var=v, default=literal, required=False)
        else:
            if isinstance(_default, ArtifactQuery):
                params[k] = _interface_models.Parameter(var=v, required=False, artifact_query=_default.to_flyte_idl())
            elif isinstance(_default, Artifact):
                if not _default.version:
                    # If the artifact is not versioned, assume it's meant to be a query.
                    q = _default.query()
                    if q.bound:
                        params[k] = _interface_models.Parameter(var=v, required=False, artifact_query=q.to_flyte_idl())
                    else:
                        raise FlyteValidationException(f"Cannot use default query with artifact {_default.name}")
                else:
                    # If it is versioned, assumed it's intentionally hard-coded
                    artifact_id = _default.concrete_artifact_id  # may raise
                    params[k] = _interface_models.Parameter(var=v, required=False, artifact_id=artifact_id)
            else:
                required = _default is None
                default_lv = None
                if _default is not None:
                    default_lv = TypeEngine.to_literal(ctx, _default, python_type=interface.inputs[k], expected=v.type)
                params[k] = _interface_models.Parameter(var=v, default=default_lv, required=required)
    return _interface_models.ParameterMap(params)


def transform_interface_to_typed_interface(
    interface: typing.Optional[Interface],
    allow_partial_artifact_id_binding: bool = False,
) -> typing.Optional[_interface_models.TypedInterface]:
    """
    Transform the given simple python native interface to FlyteIDL's interface
    """
    if interface is None:
        return None
    if interface.docstring is None:
        input_descriptions = output_descriptions = {}
    else:
        input_descriptions = interface.docstring.input_descriptions
        output_descriptions = remap_shared_output_descriptions(
            interface.docstring.output_descriptions, interface.outputs
        )

    inputs_map = transform_variable_map(interface.inputs, input_descriptions)
    outputs_map = transform_variable_map(interface.outputs, output_descriptions)
    verify_outputs_artifact_bindings(interface.inputs, outputs_map, allow_partial_artifact_id_binding)
    return _interface_models.TypedInterface(inputs_map, outputs_map)


def verify_outputs_artifact_bindings(
    inputs: Dict[str, type],
    outputs: Dict[str, _interface_models.Variable],
    allow_partial_artifact_id_binding: bool = False,
):
    # collect Artifacts
    for k, v in outputs.items():
        # Iterate through output partition values if any and verify that if they're bound to an input, that that input
        # actually exists in the interface.
        if (
            v.artifact_partial_id
            and v.artifact_partial_id.HasField("partitions")
            and v.artifact_partial_id.partitions.value
        ):
            for pk, pv in v.artifact_partial_id.partitions.value.items():
                if pv == DYNAMIC_INPUT_BINDING:
                    if not allow_partial_artifact_id_binding:
                        raise FlyteValidationException(
                            f"Binding a partition {pk}'s value dynamically is not allowed for workflows"
                        )
                    else:
                        continue
                if pv.HasField("input_binding"):
                    input_name = pv.input_binding.var
                    if input_name not in inputs:
                        raise FlyteValidationException(
                            f"Output partition {k} is bound to input {input_name} which does not exist in the interface"
                        )
            if v.artifact_partial_id.HasField("time_partition"):
                if (
                    v.artifact_partial_id.time_partition.value == DYNAMIC_INPUT_BINDING
                    and not allow_partial_artifact_id_binding
                ):
                    raise FlyteValidationException(
                        "Binding a time partition's value dynamically is not allowed for workflows"
                    )

                if v.artifact_partial_id.time_partition.value.HasField("input_binding"):
                    input_name = v.artifact_partial_id.time_partition.value.input_binding.var
                    if input_name not in inputs:
                        raise FlyteValidationException(
                            f"Output time partition is bound to input {input_name} which does not exist in the interface"
                        )


def transform_types_to_list_of_type(
    m: Dict[str, type], bound_inputs: typing.Set[str], list_as_optional: bool = False
) -> Dict[str, type]:
    """
    Converts unbound inputs into the equivalent (optional) collections. This is useful for array jobs / map style code.
    It will create a collection of types even if any one these types is not a collection type.
    """
    if m is None:
        return {}

    all_types_are_collection = True
    for k, v in m.items():
        if k in bound_inputs:
            # Skip the inputs that are bound. If they are bound, it does not matter if they are collection or
            # singletons
            continue
        v_type = type(v)
        if v_type != typing.List and v_type != list:
            all_types_are_collection = False
            break

    if all_types_are_collection:
        return m

    om = {}
    for k, v in m.items():
        if k in bound_inputs:
            om[k] = v
        else:
            om[k] = typing.List[typing.Optional[v] if list_as_optional else v]  # type: ignore
    return om  # type: ignore


def transform_interface_to_list_interface(
    interface: Interface, bound_inputs: typing.Set[str], optional_outputs: bool = False
) -> Interface:
    """
    Takes a single task interface and interpolates it to an array interface - to allow performing distributed python map
    like functions
    :param interface: Interface to be upgraded to a list interface
    :param bound_inputs: fixed inputs that should not upgraded to a list and will be maintained as scalars.
    """
    map_inputs = transform_types_to_list_of_type(interface.inputs, bound_inputs)
    map_outputs = transform_types_to_list_of_type(interface.outputs, set(), optional_outputs)

    return Interface(inputs=map_inputs, outputs=map_outputs)


def transform_function_to_interface(
<<<<<<< HEAD
    fn: typing.Callable, docstring: Optional[Docstring] = None, unsafe: bool = False
=======
    fn: typing.Callable,
    docstring: Optional[Docstring] = None,
    is_reference_entity: bool = False,
>>>>>>> 98d722fe
) -> Interface:
    """
    From the annotations on a task function that the user should have provided, and the output names they want to use
    for each output parameter, construct the TypedInterface object

    For now the fancy object, maybe in the future a dumb object.

    """
    type_hints = get_type_hints(fn, include_extras=True)
    signature = inspect.signature(fn)
    return_annotation = type_hints.get("return", None)
    # If the return annotation is None and the unsafe is True, we will use it as Any
    if return_annotation is None and unsafe:
        return_annotation = Any

    ctx = FlyteContextManager.current_context()

    # Check if the function has a return statement at compile time locally.
    # Skip it if the function is a reference task/workflow since it doesn't have a body.
    if (
        not is_reference_entity
        and ctx.execution_state
        and ctx.execution_state.mode is None
        # inspect module does not work correctly with Python <3.10.10. https://github.com/flyteorg/flyte/issues/5608
        and sys.version_info >= (3, 10, 10)
        and return_annotation
        and type(None) not in get_args(return_annotation)
        and return_annotation is not type(None)
        and has_return_statement(fn) is False
    ):
        raise FlyteMissingReturnValueException(fn=fn)

    outputs = extract_return_annotation(return_annotation)
    for k, v in outputs.items():
        outputs[k] = v  # type: ignore
    inputs: Dict[str, Tuple[Type, Any]] = OrderedDict()
    for k, v in signature.parameters.items():  # type: ignore
        annotation = type_hints.get(k, None)
<<<<<<< HEAD
        # If the annotation is None and the unsafe is True, we will use it as Any
        if annotation is None and unsafe:
            annotation = Any
=======
        if annotation is None:
            raise FlyteMissingTypeException(fn=fn, param_name=k)
>>>>>>> 98d722fe
        default = v.default if v.default is not inspect.Parameter.empty else None
        # Inputs with default values are currently ignored, we may want to look into that in the future
        inputs[k] = (annotation, default)  # type: ignore

    # This is just for typing.NamedTuples - in those cases, the user can select a name to call the NamedTuple. We
    # would like to preserve that name in our custom collections.namedtuple.
    custom_name = None
    if hasattr(return_annotation, "__bases__"):
        bases = return_annotation.__bases__
        if len(bases) == 1 and bases[0] == tuple and hasattr(return_annotation, "_fields"):
            if hasattr(return_annotation, "__name__") and return_annotation.__name__ != "":
                custom_name = return_annotation.__name__

    return Interface(inputs, outputs, output_tuple_name=custom_name, docstring=docstring)


def transform_variable_map(
    variable_map: Dict[str, type],
    descriptions: Optional[Dict[str, str]] = None,
) -> Dict[str, _interface_models.Variable]:
    """
    Given a map of str (names of inputs for instance) to their Python native types, return a map of the name to a
    Flyte Variable object with that type.
    """
    res = OrderedDict()
    descriptions = descriptions or {}
    if variable_map:
        for k, v in variable_map.items():
            res[k] = transform_type(v, descriptions.get(k, k))
    return res


def detect_artifact(
    ts: typing.Tuple[typing.Any, ...],
) -> Optional[art_id.ArtifactID]:
    """
    If the user wishes to control how Artifacts are created (i.e. naming them, etc.) this is where we pick it up and
    store it in the interface.
    """
    for t in ts:
        if isinstance(t, Artifact):
            id_spec = t()
            return id_spec.to_partial_artifact_id()
        elif isinstance(t, ArtifactIDSpecification):
            artifact_id = t.to_partial_artifact_id()
            return artifact_id

    return None


def transform_type(x: type, description: Optional[str] = None) -> _interface_models.Variable:
    artifact_id = detect_artifact(get_args(x))
    if artifact_id:
        logger.debug(f"Found artifact id spec: {artifact_id}")
    return _interface_models.Variable(
        type=TypeEngine.to_literal_type(x),
        description=description,
        artifact_partial_id=artifact_id,
    )


def default_output_name(index: int = 0) -> str:
    return f"o{index}"


def output_name_generator(length: int) -> Generator[str, None, None]:
    for x in range(0, length):
        yield default_output_name(x)


def extract_return_annotation(return_annotation: Union[Type, Tuple, None]) -> Dict[str, Type]:
    """
    The purpose of this function is to sort out whether a function is returning one thing, or multiple things, and to
    name the outputs accordingly, either by using our default name function, or from a typing.NamedTuple.

        # Option 1
        nt1 = typing.NamedTuple("NT1", x_str=str, y_int=int)
        def t(a: int, b: str) -> nt1: ...

        # Option 2
        def t(a: int, b: str) -> typing.NamedTuple("NT1", x_str=str, y_int=int): ...

        # Option 3
        def t(a: int, b: str) -> typing.Tuple[int, str]: ...

        # Option 4
        def t(a: int, b: str) -> (int, str): ...

        # Option 5
        def t(a: int, b: str) -> str: ...

        # Option 6
        def t(a: int, b: str) -> None: ...

        # Options 7/8
        def t(a: int, b: str) -> List[int]: ...
        def t(a: int, b: str) -> Dict[str, int]: ...

    Note that Options 1 and 2 are identical, just syntactic sugar. In the NamedTuple case, we'll use the names in the
    definition. In all other cases, we'll automatically generate output names, indexed starting at 0.
    """

    # Handle Option 6
    # We can think about whether we should add a default output name with type None in the future.
    if return_annotation in (None, type(None), inspect.Signature.empty):
        return {}

    # This statement results in true for typing.Namedtuple, single and void return types, so this
    # handles Options 1, 2. Even though NamedTuple for us is multi-valued, it's a single value for Python
    if hasattr(return_annotation, "__bases__") and (
        isinstance(return_annotation, Type) or isinstance(return_annotation, TypeVar)  # type: ignore
    ):
        # isinstance / issubclass does not work for Namedtuple.
        # Options 1 and 2
        bases = return_annotation.__bases__  # type: ignore
        if len(bases) == 1 and bases[0] == tuple and hasattr(return_annotation, "_fields"):
            logger.debug(f"Task returns named tuple {return_annotation}")
            return dict(get_type_hints(cast(Type, return_annotation), include_extras=True))

    if hasattr(return_annotation, "__origin__") and return_annotation.__origin__ is tuple:  # type: ignore
        # Handle option 3
        logger.debug(f"Task returns unnamed typing.Tuple {return_annotation}")
        if len(return_annotation.__args__) == 1:  # type: ignore
            raise FlyteValidationException(
                "Tuples should be used to indicate multiple return values, found only one return variable."
            )
        return OrderedDict(
            zip(list(output_name_generator(len(return_annotation.__args__))), return_annotation.__args__)  # type: ignore
        )
    elif isinstance(return_annotation, tuple):
        if len(return_annotation) == 1:
            raise FlyteValidationException("Please don't use a tuple if you're just returning one thing.")
        return OrderedDict(zip(list(output_name_generator(len(return_annotation))), return_annotation))

    else:
        # Handle all other single return types
        developer_logger.debug(f"Task returns unnamed native tuple {return_annotation}")
        return {default_output_name(): cast(Type, return_annotation)}


def remap_shared_output_descriptions(output_descriptions: Dict[str, str], outputs: Dict[str, Type]) -> Dict[str, str]:
    """
    Deals with mixed styles of return value descriptions used in docstrings. If the docstring contains a single entry of return value description, that output description is shared by each output variable.
    :param output_descriptions: Dict of output variable names mapping to output description
    :param outputs: Interface outputs
    :return: Dict of output variable names mapping to shared output description
    """
    # no need to remap
    if len(output_descriptions) != 1:
        return output_descriptions
    _, shared_description = next(iter(output_descriptions.items()))
    return {k: shared_description for k, _ in outputs.items()}<|MERGE_RESOLUTION|>--- conflicted
+++ resolved
@@ -381,13 +381,10 @@
 
 
 def transform_function_to_interface(
-<<<<<<< HEAD
-    fn: typing.Callable, docstring: Optional[Docstring] = None, unsafe: bool = False
-=======
     fn: typing.Callable,
     docstring: Optional[Docstring] = None,
     is_reference_entity: bool = False,
->>>>>>> 98d722fe
+    unsafe: bool = False,
 ) -> Interface:
     """
     From the annotations on a task function that the user should have provided, and the output names they want to use
@@ -426,14 +423,11 @@
     inputs: Dict[str, Tuple[Type, Any]] = OrderedDict()
     for k, v in signature.parameters.items():  # type: ignore
         annotation = type_hints.get(k, None)
-<<<<<<< HEAD
-        # If the annotation is None and the unsafe is True, we will use it as Any
-        if annotation is None and unsafe:
+        if annotation is None:
+            if not unsafe:
+                raise FlyteMissingTypeException(fn=fn, param_name=k)
+            # If the unsafe is True, we will use it as Any
             annotation = Any
-=======
-        if annotation is None:
-            raise FlyteMissingTypeException(fn=fn, param_name=k)
->>>>>>> 98d722fe
         default = v.default if v.default is not inspect.Parameter.empty else None
         # Inputs with default values are currently ignored, we may want to look into that in the future
         inputs[k] = (annotation, default)  # type: ignore
