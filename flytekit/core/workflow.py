--- conflicted
+++ resolved
@@ -805,13 +805,8 @@
     interruptible: bool = ...,
     on_failure: Optional[Union[WorkflowBase, Task]] = ...,
     docs: Optional[Documentation] = ...,
-<<<<<<< HEAD
     unsafe: bool = ...,
-) -> Callable[[Callable[..., FuncOut]], PythonFunctionWorkflow]:
-    ...
-=======
 ) -> Callable[[Callable[..., FuncOut]], PythonFunctionWorkflow]: ...
->>>>>>> 876877ab
 
 
 @overload
@@ -821,13 +816,7 @@
     interruptible: bool = ...,
     on_failure: Optional[Union[WorkflowBase, Task]] = ...,
     docs: Optional[Documentation] = ...,
-<<<<<<< HEAD
-    unsafe: bool = ...,
-) -> Union[PythonFunctionWorkflow, Callable[..., FuncOut]]:
-    ...
-=======
 ) -> Union[PythonFunctionWorkflow, Callable[..., FuncOut]]: ...
->>>>>>> 876877ab
 
 
 def workflow(
