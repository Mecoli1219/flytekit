--- conflicted
+++ resolved
@@ -392,29 +392,24 @@
         dynamic_addl_distro,
         dynamic_dest_dir,
     ) as ctx:
-<<<<<<< HEAD
-        if pickled:
-            import gzip
-
-            import cloudpickle
-
-            with gzip.open(pkl_file, "r") as f:
-                _task_def = cloudpickle.load(f)
-        else:
-            resolver_obj = load_object_from_module(resolver)
-            # Use the resolver to load the actual task object
-            _task_def = resolver_obj.load_task(loader_args=resolver_args)
-=======
         working_dir = os.getcwd()
         if all(os.path.realpath(path) != working_dir for path in sys.path):
             sys.path.append(working_dir)
         resolver_obj = load_object_from_module(resolver)
 
         def load_task():
-            # Use the resolver to load the actual task object
-            return resolver_obj.load_task(loader_args=resolver_args)
-
->>>>>>> 9f9f1976
+          if pickled:
+              import gzip
+
+              import cloudpickle
+
+              with gzip.open(pkl_file, "r") as f:
+                  return cloudpickle.load(f)
+          else:
+              resolver_obj = load_object_from_module(resolver)
+              # Use the resolver to load the actual task object
+              return resolver_obj.load_task(loader_args=resolver_args)
+
         if test:
             logger.info(
                 f"Test detected, returning. Args were {inputs} {output_prefix} {raw_output_data_prefix} {resolver} {resolver_args}"
@@ -467,13 +462,10 @@
         if all(os.path.realpath(path) != working_dir for path in sys.path):
             sys.path.append(working_dir)
         task_index = _compute_array_job_index()
-<<<<<<< HEAD
-=======
         mtr = load_object_from_module(resolver)()
 
         def load_task():
             return mtr.load_task(loader_args=resolver_args, max_concurrency=max_concurrency)
->>>>>>> 9f9f1976
 
         if pickled:
             import gzip
