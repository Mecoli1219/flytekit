--- conflicted
+++ resolved
@@ -21,16 +21,12 @@
 from flytekit.core.launch_plan import LaunchPlan, ReferenceLaunchPlan
 from flytekit.core.legacy_map_task import MapPythonTask
 from flytekit.core.node import Node
-<<<<<<< HEAD
+from flytekit.core.options import Options
 from flytekit.core.python_auto_container import (
     PICKLE_FILE_PATH,
     PythonAutoContainerTask,
     default_notebook_task_resolver,
 )
-=======
-from flytekit.core.options import Options
-from flytekit.core.python_auto_container import PythonAutoContainerTask
->>>>>>> e07fd3b2
 from flytekit.core.reference_entity import ReferenceEntity, ReferenceSpec, ReferenceTemplate
 from flytekit.core.task import ReferenceTask
 from flytekit.core.utils import ClassDecorator, _dnsify
@@ -72,56 +68,6 @@
 ]
 
 
-<<<<<<< HEAD
-@dataclass
-class Options(object):
-    """
-    These are options that can be configured for a launchplan during registration or overridden during an execution.
-    For instance two people may want to run the same workflow but have the offloaded data stored in two different
-    buckets. Or you may want labels or annotations to be different. This object is used when launching an execution
-    in a Flyte backend, and also when registering launch plans.
-
-    Args:
-        labels: Custom labels to be applied to the execution resource
-        annotations: Custom annotations to be applied to the execution resource
-        security_context: Indicates security context for permissions triggered with this launch plan
-        raw_output_data_config: Optional location of offloaded data for things like S3, etc.
-            remote prefix for storage location of the form ``s3://<bucket>/key...`` or
-            ``gcs://...`` or ``file://...``. If not specified will use the platform configured default. This is where
-            the data for offloaded types is stored.
-        max_parallelism: Controls the maximum number of tasknodes that can be run in parallel for the entire workflow.
-        notifications: List of notifications for this execution.
-        disable_notifications: This should be set to true if all notifications are intended to be disabled for this execution.
-    """
-
-    labels: typing.Optional[common_models.Labels] = None
-    annotations: typing.Optional[common_models.Annotations] = None
-    raw_output_data_config: typing.Optional[common_models.RawOutputDataConfig] = None
-    security_context: typing.Optional[security.SecurityContext] = None
-    max_parallelism: typing.Optional[int] = None
-    notifications: typing.Optional[typing.List[common_models.Notification]] = None
-    disable_notifications: typing.Optional[bool] = None
-    overwrite_cache: typing.Optional[bool] = None
-    file_uploader: Optional[Callable] = (
-        None  # This is used by the translator to upload task files, like pickled code etc
-    )
-
-    @classmethod
-    def default_from(
-        cls, k8s_service_account: typing.Optional[str] = None, raw_data_prefix: typing.Optional[str] = None
-    ) -> "Options":
-        return cls(
-            security_context=security.SecurityContext(run_as=security.Identity(k8s_service_account=k8s_service_account))
-            if k8s_service_account
-            else None,
-            raw_output_data_config=common_models.RawOutputDataConfig(output_location_prefix=raw_data_prefix)
-            if raw_data_prefix
-            else None,
-        )
-
-
-=======
->>>>>>> e07fd3b2
 def to_serializable_case(
     entity_mapping: OrderedDict,
     settings: SerializationSettings,
